<<<<<<< HEAD
export grad, jacobian
function replace_arg(x, xs::Tuple, k::Int)
    return ntuple(length(xs)) do p
        if p == k
            x
        else
            xs[p]
        end
    end
end

"""
    grad(fdm, f, xs...)
=======
export grad, jacobian, jvp, j′vp, to_vec

"""
    grad(fdm, f, x::Vector{<:Number})
>>>>>>> 593ade38

Approximate the gradient of `f` at `xs...` using `fdm`. Assumes that `f(xs...)` is scalar.
"""
<<<<<<< HEAD
function grad end

function grad(fdm, f, x::AbstractArray{T}) where T
    dx, tmp = similar(x), similar(x)
    for k in eachindex(x)
        dx[k] = fdm(zero(T)) do ϵ
            tmp .= x
            tmp[k] += ϵ
            return f(tmp)
        end
=======
function grad(fdm, f, x::Vector{T}) where T<:Number
    v, dx, tmp = fill(zero(T), size(x)), similar(x), similar(x)
    for n in eachindex(x)
        v[n] = one(T)
        dx[n] = fdm(function(ϵ)
                tmp .= x .+ ϵ .* v
                return f(tmp)
            end,
            zero(T),
        )
        v[n] = zero(T)
>>>>>>> 593ade38
    end
    return dx
end

grad(fdm, f, x::Real) = fdm(f, x)

function grad(fdm, f, xs...)
    return ntuple(length(xs)) do k
        grad(fdm, x->f(replace_arg(x, xs, k)...), xs[k])
    end
end

"""
<<<<<<< HEAD
    jacobian(fdm, f, xs::Union{Real, AbstractArray{<:Real}}[; dim::Int=length(f(x))])
=======
    jacobian(fdm, f, x::Vector{<:Number}, D::Int)
    jacobian(fdm, f, x::Vector{<:Number})
>>>>>>> 593ade38

Approximate the Jacobian of `f` at `x` using `fdm`. `f(x)` must be a length `D` vector. If
`D` is not provided, then `f(x)` is computed once to determine the output size.
"""
<<<<<<< HEAD
function jacobian(fdm, f, x::Union{T, AbstractArray{T}}; dim::Int=length(f(x))) where {T <: Real}
    J = Matrix{float(T)}(undef, dim, length(x))
    for d in 1:dim
        gs = grad(fdm, x->f(x)[d], x)
        for k in 1:length(x)
            J[d, k] = gs[k]
        end
    end
    return J
end

function jacobian(fdm, f, xs...; dim::Int=length(f(xs...)))
    return ntuple(length(xs)) do k
        jacobian(fdm, x->f(replace_arg(x, xs, k)...), xs[k]; dim=dim)
    end
end
=======
function jacobian(fdm, f, x::Vector{T}, D::Int) where {T<:Number}
    J = Matrix{T}(undef, D, length(x))
    for d in 1:D
        J[d, :] = grad(fdm, x->f(x)[d], x)
    end
    return J
end
jacobian(fdm, f, x::Vector{<:Number}) = jacobian(fdm, f, x, length(f(x)))
>>>>>>> 593ade38

"""
    _jvp(fdm, f, x::Vector{<:Number}, ẋ::AbstractVector{<:Number})

Convenience function to compute `jacobian(f, x) * ẋ`.
"""
_jvp(fdm, f, x::Vector{<:Number}, ẋ::AV{<:Number}) = fdm(ε -> f(x .+ ε .* ẋ), zero(eltype(x)))

"""
    _j′vp(fdm, f, ȳ::AbstractVector{<:Number}, x::Vector{<:Number})

Convenience function to compute `transpose(jacobian(f, x)) * ȳ`.
"""
<<<<<<< HEAD
_j′vp(fdm, f, ȳ::AV{<:Real}, x::Vector{<:Real}) = jacobian(fdm, f, x; dim=length(ȳ))' * ȳ
=======
_j′vp(fdm, f, ȳ::AV{<:Number}, x::Vector{<:Number}) = transpose(jacobian(fdm, f, x, length(ȳ))) * ȳ
>>>>>>> 593ade38

"""
    jvp(fdm, f, x, ẋ)

Compute a Jacobian-vector product with any types of arguments for which [`to_vec`](@ref)
is defined.
"""
function jvp(fdm, f, (x, ẋ)::Tuple{Any, Any})
    x_vec, vec_to_x = to_vec(x)
    _, vec_to_y = to_vec(f(x))
    return vec_to_y(_jvp(fdm, x_vec->to_vec(f(vec_to_x(x_vec)))[1], x_vec, to_vec(ẋ)[1]))
end
function jvp(fdm, f, xẋs::Tuple{Any, Any}...)
    x, ẋ = collect(zip(xẋs...))
    return jvp(fdm, xs->f(xs...), (x, ẋ))
end

"""
    j′vp(fdm, f, ȳ, x...)

Compute an adjoint with any types of arguments for which [`to_vec`](@ref) is defined.
"""
function j′vp(fdm, f, ȳ, x)
    x_vec, vec_to_x = to_vec(x)
    ȳ_vec, _ = to_vec(ȳ)
    return vec_to_x(_j′vp(fdm, x_vec->to_vec(f(vec_to_x(x_vec)))[1], ȳ_vec, x_vec))
end
j′vp(fdm, f, ȳ, xs...) = j′vp(fdm, xs->f(xs...), ȳ, xs)

"""
    to_vec(x) -> Tuple{<:AbstractVector, <:Function}

Transform `x` into a `Vector`, and return a closure which inverts the transformation.
"""
to_vec(x::Number) = ([x], first)

# Vectors
to_vec(x::Vector{<:Number}) = (x, identity)
function to_vec(x::Vector)
    x_vecs_and_backs = map(to_vec, x)
    x_vecs, backs = first.(x_vecs_and_backs), last.(x_vecs_and_backs)
    return vcat(x_vecs...), function(x_vec)
        sz = cumsum([map(length, x_vecs)...])
        return [backs[n](x_vec[sz[n]-length(x_vecs[n])+1:sz[n]]) for n in eachindex(x)]
    end
end

# Arrays
to_vec(x::Array{<:Number}) = vec(x), x_vec->reshape(x_vec, size(x))
function to_vec(x::Array)
    x_vec, back = to_vec(reshape(x, :))
    return x_vec, x_vec->reshape(back(x_vec), size(x))
end

# AbstractArrays
function to_vec(x::T) where {T<:LinearAlgebra.AbstractTriangular}
    x_vec, back = to_vec(Matrix(x))
    return x_vec, x_vec->T(reshape(back(x_vec), size(x)))
end
to_vec(x::Symmetric) = vec(Matrix(x)), x_vec->Symmetric(reshape(x_vec, size(x)))
to_vec(X::Diagonal) = vec(Matrix(X)), x_vec->Diagonal(reshape(x_vec, size(X)...))

function to_vec(X::Transpose)
    return vec(Matrix(X)), x_vec->Transpose(permutedims(reshape(x_vec, size(X))))
end
function to_vec(X::Adjoint)
    return vec(Matrix(X)), x_vec->Adjoint(conj!(permutedims(reshape(x_vec, size(X)))))
end

# Non-array data structures

function to_vec(x::Tuple)
    x_vecs, x_backs = zip(map(to_vec, x)...)
    sz = cumsum([map(length, x_vecs)...])
    return vcat(x_vecs...), function(v)
        return ntuple(n->x_backs[n](v[sz[n]-length(x_vecs[n])+1:sz[n]]), length(x))
    end
end

# Convert to a vector-of-vectors to make use of existing functionality.
function to_vec(d::Dict)
    d_vec_vec = [val for val in values(d)]
    d_vec, back = to_vec(d_vec_vec)
    return d_vec, function(v)
        v_vec_vec = back(v)
        return Dict([(key, v_vec_vec[n]) for (n, key) in enumerate(keys(d))])
    end
end<|MERGE_RESOLUTION|>--- conflicted
+++ resolved
@@ -1,4 +1,3 @@
-<<<<<<< HEAD
 export grad, jacobian
 function replace_arg(x, xs::Tuple, k::Int)
     return ntuple(length(xs)) do p
@@ -12,16 +11,9 @@
 
 """
     grad(fdm, f, xs...)
-=======
-export grad, jacobian, jvp, j′vp, to_vec
-
-"""
-    grad(fdm, f, x::Vector{<:Number})
->>>>>>> 593ade38
 
 Approximate the gradient of `f` at `xs...` using `fdm`. Assumes that `f(xs...)` is scalar.
 """
-<<<<<<< HEAD
 function grad end
 
 function grad(fdm, f, x::AbstractArray{T}) where T
@@ -32,19 +24,6 @@
             tmp[k] += ϵ
             return f(tmp)
         end
-=======
-function grad(fdm, f, x::Vector{T}) where T<:Number
-    v, dx, tmp = fill(zero(T), size(x)), similar(x), similar(x)
-    for n in eachindex(x)
-        v[n] = one(T)
-        dx[n] = fdm(function(ϵ)
-                tmp .= x .+ ϵ .* v
-                return f(tmp)
-            end,
-            zero(T),
-        )
-        v[n] = zero(T)
->>>>>>> 593ade38
     end
     return dx
 end
@@ -58,17 +37,11 @@
 end
 
 """
-<<<<<<< HEAD
     jacobian(fdm, f, xs::Union{Real, AbstractArray{<:Real}}[; dim::Int=length(f(x))])
-=======
-    jacobian(fdm, f, x::Vector{<:Number}, D::Int)
-    jacobian(fdm, f, x::Vector{<:Number})
->>>>>>> 593ade38
 
 Approximate the Jacobian of `f` at `x` using `fdm`. `f(x)` must be a length `D` vector. If
 `D` is not provided, then `f(x)` is computed once to determine the output size.
 """
-<<<<<<< HEAD
 function jacobian(fdm, f, x::Union{T, AbstractArray{T}}; dim::Int=length(f(x))) where {T <: Real}
     J = Matrix{float(T)}(undef, dim, length(x))
     for d in 1:dim
@@ -85,16 +58,6 @@
         jacobian(fdm, x->f(replace_arg(x, xs, k)...), xs[k]; dim=dim)
     end
 end
-=======
-function jacobian(fdm, f, x::Vector{T}, D::Int) where {T<:Number}
-    J = Matrix{T}(undef, D, length(x))
-    for d in 1:D
-        J[d, :] = grad(fdm, x->f(x)[d], x)
-    end
-    return J
-end
-jacobian(fdm, f, x::Vector{<:Number}) = jacobian(fdm, f, x, length(f(x)))
->>>>>>> 593ade38
 
 """
     _jvp(fdm, f, x::Vector{<:Number}, ẋ::AbstractVector{<:Number})
@@ -108,11 +71,7 @@
 
 Convenience function to compute `transpose(jacobian(f, x)) * ȳ`.
 """
-<<<<<<< HEAD
-_j′vp(fdm, f, ȳ::AV{<:Real}, x::Vector{<:Real}) = jacobian(fdm, f, x; dim=length(ȳ))' * ȳ
-=======
-_j′vp(fdm, f, ȳ::AV{<:Number}, x::Vector{<:Number}) = transpose(jacobian(fdm, f, x, length(ȳ))) * ȳ
->>>>>>> 593ade38
+_j′vp(fdm, f, ȳ::AV{<:Number}, x::Vector{<:Number}) = transpose(jacobian(fdm, f, x; dim=length(ȳ))) * ȳ
 
 """
     jvp(fdm, f, x, ẋ)
